/*
    Copyright 2018 Set Labs Inc.

    Licensed under the Apache License, Version 2.0 (the "License");
    you may not use this file except in compliance with the License.
    You may obtain a copy of the License at

    http://www.apache.org/licenses/LICENSE-2.0

    Unless required by applicable law or agreed to in writing, software
    distributed under the License is distributed on an "AS IS" BASIS,
    WITHOUT WARRANTIES OR CONDITIONS OF ANY KIND, either express or implied.
    See the License for the specific language governing permissions and
    limitations under the License.
*/

pragma solidity 0.4.24;
pragma experimental "ABIEncoderV2";

import { SafeMath } from "zeppelin-solidity/contracts/math/SafeMath.sol";
import { Authorizable } from "../../lib/Authorizable.sol";
import { LibBytes } from "../../external/0x/LibBytes.sol";
import { ITransferProxy } from "../interfaces/ITransferProxy.sol";
import { ERC20Wrapper } from "../../lib/ERC20Wrapper.sol";


/**
 * @title TakerWalletWrapper
 * @author Set Protocol
 *
 * The TakerWalletWrapper contract wrapper to transfer tokens directly from order taker
 */
contract TakerWalletWrapper is
    Authorizable
{
    using SafeMath for uint256;

    /* ============ State Variables ============ */

    address public transferProxy;

    /* ============ Constants ============ */

    uint256 constant TRANSFER_REQUEST_LENGTH = 64;

    /* ============ Constructor ============ */

    constructor(
        address _transferProxy
    )
        public
    {
        transferProxy = _transferProxy;
    }

    /* ============ Public Functions ============ */

    function exchange(
        address _taker,
        uint _orderCount,
        bytes _orderData
    )
        public
        onlyAuthorized
        returns(address[], uint256[])
    {
        address[] memory takerTokens = new address[](_orderCount);
        uint256[] memory takerTokenAmounts = new uint256[](_orderCount);

        uint256 scannedBytes = 32;
        while (scannedBytes < _orderData.length) {

            // Read the next transfer order
            address takerToken;
            uint256 takerTokenAmount;
            assembly {
                takerToken := mload(add(_orderData, scannedBytes))
                takerTokenAmount := mload(add(_orderData, add(scannedBytes, 32)))
            }

            // Transfer from taker's wallet to this wrapper
            ITransferProxy(transferProxy).transfer(
                takerToken,
                takerTokenAmount,
                _taker,
                address(this)
            );

            // Ensure allowance of transfer from this wrapper to TransferProxy
            ERC20Wrapper.ensureAllowance(
                takerToken,
                address(this),
                transferProxy,
                takerTokenAmount
            );

            // Record taker token and amount to return values
            uint256 orderCount = scannedBytes >> 6;
            takerTokens[orderCount] = takerToken;
            takerTokenAmounts[orderCount] = takerTokenAmount;

            // Update scanned bytes with header and body lengths
            scannedBytes = scannedBytes.add(TRANSFER_REQUEST_LENGTH);
        }
<<<<<<< HEAD
=======

        return (takerTokens, takerTokenAmounts);
>>>>>>> b6573abb
    }
}<|MERGE_RESOLUTION|>--- conflicted
+++ resolved
@@ -102,10 +102,7 @@
             // Update scanned bytes with header and body lengths
             scannedBytes = scannedBytes.add(TRANSFER_REQUEST_LENGTH);
         }
-<<<<<<< HEAD
-=======
 
         return (takerTokens, takerTokenAmounts);
->>>>>>> b6573abb
     }
 }