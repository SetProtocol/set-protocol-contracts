/*
    Copyright 2018 Set Labs Inc.

    Licensed under the Apache License, Version 2.0 (the "License");
    you may not use this file except in compliance with the License.
    You may obtain a copy of the License at

    http://www.apache.org/licenses/LICENSE-2.0

    Unless required by applicable law or agreed to in writing, software
    distributed under the License is distributed on an "AS IS" BASIS,
    WITHOUT WARRANTIES OR CONDITIONS OF ANY KIND, either express or implied.
    See the License for the specific language governing permissions and
    limitations under the License.
*/

pragma solidity 0.4.25;

import { Ownable } from "openzeppelin-solidity/contracts/ownership/Ownable.sol";
import { CoreState } from "../lib/CoreState.sol";
import { AddressArrayUtils } from "../../lib/AddressArrayUtils.sol";


/**
 * @title Core Internal
 * @author Set Protocol
 *
 * The CoreInternal contract contains methods to alter state of variables that track
 * Core dependency addresses.
 */
contract CoreInternal is
    Ownable,
    CoreState
{
    using AddressArrayUtils for address[];

    /* ============ Events ============ */

    // Logs a factory registration change; factory must conform to ISetFactory
    event FactoryRegistrationChanged(
        address _factory,
        bool _status
    );

    // Logs an exchange registration; exchange must conform to IExchangeWrapper
    event ExchangeRegistered(
        uint8 _exchangeId,
        address _exchange
    );

    // Logs a Set registration change
    event SetRegistrationChanged(
        address _set,
        bool _status
    );

    // Logs a price library registration change; library must conform to IAuctionPriceCurve
    event PriceLibraryRegistrationChanged(
        address _priceLibrary,
        bool _status
    );

    // Logs a protocol fee change
    event ProtocolFeeChanged(
        address _sender,
        uint256 _fee
    );

<<<<<<< HEAD
    // Logs price library registration change. Library must conform to IAuctionPriceCurve
    event PriceLibraryRegistrationChanged(
        address _priceLibrary,
        bool _status
    );

    // Logs when the Signature Validator contract has been updated
    event SignatureValidatorChanged(
        address _signatureValidator
    );

=======
>>>>>>> 68e51c5b
    /* ============ External Functions ============ */

    /**
     * Add or remove a factory from the mapping of tracked factories.
     * Can only be called by owner of Core.
     *
     * @param  _factory   Address of the factory conforming to ISetFactory
     * @param  _enabled   Enable or disable the factory
     */
    function registerFactory(
        address _factory,
        bool _enabled
    )
        external
        onlyOwner
    {
        state.validFactories[_factory] = _enabled;

        emit FactoryRegistrationChanged(
            _factory,
            _enabled
        );
    }

    /**
     * Register an exchange address with the mapping of tracked exchanges.
     * Can only be called by owner of Core.
     *
     * @param _exchangeId   Enumeration of exchange within the mapping
     * @param _exchange     Address of the exchange conforming to IExchangeWrapper
     */
    function registerExchange(
        uint8 _exchangeId,
        address _exchange
    )
        external
        onlyOwner
    {
        state.exchanges[_exchangeId] = _exchange;

        emit ExchangeRegistered(
            _exchangeId,
            _exchange
        );
    }

    /**
     * Add or remove a Set from the mapping and array of tracked Sets.
     * Can only be called by owner of Core.
     *
     * @param  _set       Address of the Set
     * @param  _enabled   Enable or disable the Set
     */
    function registerSet(
        address _set,
        bool _enabled
    )
        external
        onlyOwner
    {
        /**
         * Only execute if target enabled state is opposite of current state.
         * This is to prevent arbitrary addresses from being added to validSets if they
         * were never enabled before.
         */
        if (_enabled != state.validSets[_set]) {
            if (_enabled) {
                // We know it doesn't already exist in the array
                state.setTokens.push(_set);
            } else {
                // We know it already exists in the array
                state.setTokens = state.setTokens.remove(_set);
            }

            state.validSets[_set] = _enabled;
        }

        emit SetRegistrationChanged(
            _set,
            _enabled
        );
    }

    /**
     * Add or remove a price library from the mapping of tracked price libraries.
     * Can only be called by owner of Core.
     *
     * @param  _priceLibrary   Address of the price library
     * @param  _enabled        Enable or disable the price library
     */
    function registerPriceLibrary(
        address _priceLibrary,
        bool _enabled
    )
        external
        onlyOwner
    {
        state.validPriceLibraries[_priceLibrary] = _enabled;

        emit PriceLibraryRegistrationChanged(
            _priceLibrary,
            _enabled
        );
    }

    /**
     * Change address that rebalancing protocol fees accrue to.
     * Can only be called by owner of Core.
     *
     * @param  _protocolAddress   The protcol fee address
     */
    function setProtocolFeeRecipient(
        address _protocolAddress
    )
        external
        onlyOwner
    {
        state.protocolAddress = _protocolAddress;
    }

    /**
     * Update protocol fee.
     * Can only be called by owner of Core.
     *
     * @param  _fee   Protocol fee in basis points of manager's rebalancing fee
     */
    function setProtocolFee(
        uint256 _fee
    )
        external
        onlyOwner
    {
        state.protocolFee = _fee;

        emit ProtocolFeeChanged(
            msg.sender,
            _fee
        );
    }

    /**
     * Change address of the Signature Validator contract
     *
     * @param  _signatureValidator   Address of the Signature Validator library
     */
    function setSignatureValidator(
        address _signatureValidator
    )
        external
        onlyOwner
    {
        state.signatureValidator = _signatureValidator;

        emit SignatureValidatorChanged(_signatureValidator);
    }
}<|MERGE_RESOLUTION|>--- conflicted
+++ resolved
@@ -66,7 +66,6 @@
         uint256 _fee
     );
 
-<<<<<<< HEAD
     // Logs price library registration change. Library must conform to IAuctionPriceCurve
     event PriceLibraryRegistrationChanged(
         address _priceLibrary,
@@ -78,8 +77,6 @@
         address _signatureValidator
     );
 
-=======
->>>>>>> 68e51c5b
     /* ============ External Functions ============ */
 
     /**
