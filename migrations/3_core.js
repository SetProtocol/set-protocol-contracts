--- conflicted
+++ resolved
@@ -27,11 +27,6 @@
 const WhiteList = artifacts.require("WhiteList");
 const ZeroExExchangeWrapper = artifacts.require("ZeroExExchangeWrapper");
 
-<<<<<<< HEAD
-const dependencies = require('./dependencies');
-const networkConstants = require('./network-constants');
-const constants = require('./constants');
-=======
 const ZERO_EX_EXCHANGE_ADDRESS_KOVAN = '0x35dd2932454449b14cee11a94d3674a936d5d7b2';
 const ZERO_EX_ERC20_PROXY_ADDRESS_KOVAN = '0xf1ec01d6236d3cd881a0bf0130ea25fe4234003e';
 const ZERO_EX_ZRX_ADDRESS_KOVAN = '0x2002d3812f58e35f0ea1ffbf80a75a38c32175fa';
@@ -60,11 +55,6 @@
 
 const MINIMUM_REBALANCING_NATURAL_UNIT = 10000;
 const MAXIMUM_REBALANCING_NATURAL_UNIT = 100000000000000;
-
-<<<<<<< HEAD
->>>>>>> RebalancingSetToken: Add naturalUnit param to creation (#383)
-=======
->>>>>>> 274211fd
 
 module.exports = function(deployer, network, accounts) {
   if (network == "development" || network == "coverage") {
@@ -191,12 +181,6 @@
   );
 
   // Deploy RebalancingSetToken Factory
-<<<<<<< HEAD
-  let minimumRebalanceInterval = networkConstants.minimumRebalanceInterval[network];
-  let minimumProposalPeriod = networkConstants.minimumProposalPeriod[network];
-  let minimumTimeToPivot = networkConstants.minimumTimeToPivot[network];
-  let maximumTimeToPivot = networkConstants.maximumTimeToPivot[network];
-=======
   let minimumRebalanceInterval;
   let minimumProposalPeriod;
   let minimumTimeToPivot;
@@ -233,7 +217,6 @@
       maximumNaturalUnit = MAXIMUM_REBALANCING_NATURAL_UNIT;
       break;
   }
->>>>>>> RebalancingSetToken: Add naturalUnit param to creation (#383)
 
   await deployer.deploy(
     RebalancingSetTokenFactory,
@@ -248,13 +231,6 @@
   );
 
   // Deploy Exchange Wrappers
-<<<<<<< HEAD
-  let networkId = networkConstants.networkId[network];
-  let zeroExExchangeAddress = dependencies.ZERO_EX_EXCHANGE[networkId];
-  let zeroExERC20ProxyAddress = dependencies.ZERO_EX_PROXY[networkId];
-  let zeroExZRXAddress = dependencies.ZERO_EX_ZRX[networkId];
-  let kyberNetworkProxyAddress = dependencies.KYBER_PROXY[networkId];
-=======
   let zeroExExchangeAddress;
   let zeroExERC20ProxyAddress;
   let zeroExZRXAddress;
@@ -287,7 +263,6 @@
       kyberNetworkProxyAddress = KYBER_NETWORK_PROXY_ADDRESS_TESTRPC;
       break;
   }
->>>>>>> RebalancingSetToken: Add naturalUnit param to creation (#383)
 
   // Deploy Exchange Issue Module
   await deployer.deploy(
