--- conflicted
+++ resolved
@@ -1,10 +1,6 @@
 {
   "name": "set-protocol-contracts",
-<<<<<<< HEAD
-  "version": "1.3.21-beta",
-=======
   "version": "1.3.23-beta",
->>>>>>> a5faadd1
   "description": "Smart contracts for {Set} Protocol",
   "main": "dist/artifacts/index.js",
   "typings": "dist/typings/artifacts/index.d.ts",
