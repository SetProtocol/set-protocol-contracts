--- conflicted
+++ resolved
@@ -769,11 +769,7 @@
 
         const linearAuction = getLinearAuction(await liquidator.auctions.callAsync(subjectSet));
         expect(auctionStartTime).to.bignumber.equal(linearAuction.auction.startTime);
-<<<<<<< HEAD
-        expect(auctionTimeToPivot).to.bignumber.equal(linearAuction.endTime);
-=======
         expect(auctionTimeToPivot).to.bignumber.equal(auctionPeriod);
->>>>>>> 9bfef08a
         expect(auctionStartPrice).to.bignumber.equal(linearAuction.startPrice);
         expect(auctionPivotPrice).to.bignumber.equal(linearAuction.endPrice);
       });
